--- conflicted
+++ resolved
@@ -53,17 +53,6 @@
 2. Create a personal access token (Settings → Access Tokens → New token) with **Read** scope.
 3. Authenticate the local environment once:
 
-<<<<<<< HEAD
-```powershell
-huggingface-cli login --token <your_token>
-```
-
-The CLI stores credentials under `~/.cache/huggingface/token`. Alternatively, export`HF_TOKEN` (or set in PowerShell profile) before running downloads:
-
-```powershell
-$env:HF_TOKEN = "hf_xxxxxxxxxxxxxxxxx"
-```
-=======
    ```bash
    huggingface-cli login --token <your_token>
    ```
@@ -72,7 +61,6 @@
 
    - Windows PowerShell: `$env:HF_TOKEN = "hf_xxxxxxxxxxxxxxxxx"`
    - macOS / Linux: `export HF_TOKEN="hf_xxxxxxxxxxxxxxxxx"`
->>>>>>> 77d64726
 
 After these steps, `python -m data.download 360x --output <path>` will authenticate automatically. Repeat the access request step for future gated datasets as needed.
 
